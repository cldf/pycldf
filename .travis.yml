language: python
matrix:
  fast_finish: true
  include:
    - python: "2.7"
      env: TOXENV=py27
    - python: "3.4"
      env: TOXENV=py34
<<<<<<< HEAD
    - python: "3.5"
      env: TOXENV=py35
    - python: "3.6"
      env: TOXENV=py36

install:
  - pip install tox


script:
  - tox


before_install:
  - pip install codecov


=======
cache: pip
before_cache: rm -f $HOME/.cache/pip/log/debug.log
before_install: pip install codecov
install: pip install tox
script: tox
>>>>>>> f20fe49b
after_success:
  - tox -e coverage-report
  - codecov<|MERGE_RESOLUTION|>--- conflicted
+++ resolved
@@ -6,31 +6,15 @@
       env: TOXENV=py27
     - python: "3.4"
       env: TOXENV=py34
-<<<<<<< HEAD
     - python: "3.5"
       env: TOXENV=py35
     - python: "3.6"
       env: TOXENV=py36
-
-install:
-  - pip install tox
-
-
-script:
-  - tox
-
-
-before_install:
-  - pip install codecov
-
-
-=======
 cache: pip
 before_cache: rm -f $HOME/.cache/pip/log/debug.log
 before_install: pip install codecov
 install: pip install tox
 script: tox
->>>>>>> f20fe49b
 after_success:
   - tox -e coverage-report
   - codecov